import React, { Component } from 'react';
import { View, Animated, Easing, ViewPropTypes } from 'react-native';
import PropTypes from 'prop-types';
import styles from './Pagination.style';

export default class PaginationDot extends Component {

    static propTypes = {
        active: PropTypes.bool,
<<<<<<< HEAD
        style: ViewPropTypes.style,
        inactiveStyle: ViewPropTypes.style,
=======
        style: ViewPropTypes ? ViewPropTypes.style : View.propTypes.style,
>>>>>>> 6287e9e3
        inactiveOpacity: PropTypes.number,
        inactiveScale: PropTypes.number
    };

    static defaultProps = {
        inactiveOpacity: 0.5,
        inactiveScale: 0.5
    }

    constructor (props) {
        super(props);
        this.state = {
            animOpacity: new Animated.Value(0),
            animTransform: new Animated.Value(0)
        };
    }

    componentDidMount () {
        if (this.props.active) {
            this._animate(1);
        }
    }

    componentWillReceiveProps (nextProps) {
        if (nextProps.active !== this.props.active) {
            this._animate(nextProps.active ? 1 : 0);
        }
    }

    _animate (toValue = 0) {
        const { animOpacity, animTransform } = this.state;

        Animated.parallel([
            Animated.timing(animOpacity, {
                toValue,
                duration: 250,
                easing: Easing.linear,
                isInteraction: false,
                useNativeDriver: true
            }),
            Animated.spring(animTransform, {
                toValue,
                friction: 4,
                tension: 50,
                isInteraction: false,
                useNativeDriver: true
            })
        ]).start();
    }

    render () {
        const { animOpacity, animTransform } = this.state;
        const { active, style, inactiveStyle, inactiveOpacity, inactiveScale } = this.props;

        const animatedStyle = {
            opacity: animOpacity.interpolate({
                inputRange: [0, 1],
                outputRange: [inactiveOpacity, 1]
            }),
            transform: [{
                scale: animTransform.interpolate({
                    inputRange: [0, 1],
                    outputRange: [inactiveScale, 1]
                })
            }]
        };
        const dotStyle = [
            styles.sliderPaginationDot,
            style || {},
            (!active && inactiveStyle) || {},
            animatedStyle
        ];

        return (
            <Animated.View style={dotStyle} />
        );
    }
}<|MERGE_RESOLUTION|>--- conflicted
+++ resolved
@@ -7,12 +7,8 @@
 
     static propTypes = {
         active: PropTypes.bool,
-<<<<<<< HEAD
-        style: ViewPropTypes.style,
-        inactiveStyle: ViewPropTypes.style,
-=======
         style: ViewPropTypes ? ViewPropTypes.style : View.propTypes.style,
->>>>>>> 6287e9e3
+        inactiveStyle: ViewPropTypes ? ViewPropTypes.style : View.propTypes.style,
         inactiveOpacity: PropTypes.number,
         inactiveScale: PropTypes.number
     };

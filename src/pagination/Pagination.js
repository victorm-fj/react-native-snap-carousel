import React, { Component } from 'react';
import { View, ViewPropTypes } from 'react-native';
import PropTypes from 'prop-types';
import PaginationDot from './PaginationDot';
import styles from './Pagination.style';

export default class Pagination extends Component {

    static propTypes = {
        dotsLength: PropTypes.number.isRequired,
        activeDotIndex: PropTypes.number.isRequired,
<<<<<<< HEAD
        containerStyle: ViewPropTypes.style,
        dotStyle: ViewPropTypes.style,
        inactiveDotStyle: ViewPropTypes.style,
=======
        containerStyle: ViewPropTypes ? ViewPropTypes.style : View.propTypes.style,
        dotStyle: ViewPropTypes ? ViewPropTypes.style : View.propTypes.style,
>>>>>>> 6287e9e3
        inactiveDotOpacity: PropTypes.number,
        inactiveDotScale: PropTypes.number
    };

    get dots () {
        const {
            dotsLength,
            activeDotIndex,
            dotStyle,
            inactiveDotStyle,
            inactiveDotOpacity,
            inactiveDotScale
        } = this.props;

        let dots = [];

        for (let i = 0; i < dotsLength; i++) {
            dots.push(
                <PaginationDot
                  key={`pagination-dot-${i}`}
                  active={i === activeDotIndex}
                  style={dotStyle}
                  inactiveStyle={inactiveDotStyle}
                  inactiveOpacity={inactiveDotOpacity}
                  inactiveScale={inactiveDotScale}
                />
            );
        }

        return dots;
    }

    render () {
        const { dotsLength, containerStyle } = this.props;

        if (!dotsLength || dotsLength < 2) {
            return false;
        }

        return (
            <View
              pointerEvents={'none'}
              style={[styles.sliderPagination, containerStyle || {}]}
            >
                { this.dots }
            </View>
        );
    }
}<|MERGE_RESOLUTION|>--- conflicted
+++ resolved
@@ -9,14 +9,9 @@
     static propTypes = {
         dotsLength: PropTypes.number.isRequired,
         activeDotIndex: PropTypes.number.isRequired,
-<<<<<<< HEAD
-        containerStyle: ViewPropTypes.style,
-        dotStyle: ViewPropTypes.style,
-        inactiveDotStyle: ViewPropTypes.style,
-=======
         containerStyle: ViewPropTypes ? ViewPropTypes.style : View.propTypes.style,
         dotStyle: ViewPropTypes ? ViewPropTypes.style : View.propTypes.style,
->>>>>>> 6287e9e3
+        inactiveDotStyle: ViewPropTypes ? ViewPropTypes.style : View.propTypes.style,
         inactiveDotOpacity: PropTypes.number,
         inactiveDotScale: PropTypes.number
     };
